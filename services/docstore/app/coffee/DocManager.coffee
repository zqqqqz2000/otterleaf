--- conflicted
+++ resolved
@@ -12,16 +12,10 @@
 	# collection (which is all that this collection contains). In future, we should
 	# migrate this version property to be part of the docs collection, to guarantee
 	# consitency between lines and version when writing/reading, and for a simpler schema.
-<<<<<<< HEAD
-	getDoc: (project_id, doc_id, filter = { version: false, inS3:true}, callback = (error, doc) ->) ->
-		if filter? and !filter.inS3?
-			filter.inS3 = true
-=======
 	_getDoc: (project_id, doc_id, filter = {}, callback = (error, doc) ->) ->
 		if filter.inS3 != true
 			return callback("must include inS3 when getting doc")
 
->>>>>>> e231f8d3
 		MongoManager.findDoc project_id, doc_id, filter, (err, doc)->
 			if err?
 				return callback(err)
