{
  "name": "document-updater-sharelatex",
  "version": "0.1.4",
  "description": "An API for applying incoming updates to documents in real-time",
  "repository": {
    "type": "git",
    "url": "https://github.com/sharelatex/document-updater-sharelatex.git"
  },
  "scripts": {
    "compile:app": "([ -e app/coffee ] && coffee -m $COFFEE_OPTIONS -o app/js -c app/coffee || echo 'No CoffeeScript folder to compile') && ( [ -e app.coffee ] && coffee -m $COFFEE_OPTIONS -c app.coffee || echo 'No CoffeeScript app to compile')",
    "start": "npm run compile:app && node $NODE_APP_OPTIONS app.js",
    "test:acceptance:_run": "mocha --recursive --reporter spec --timeout 30000 --exit $@ test/acceptance/js",
    "test:acceptance": "npm run compile:app && npm run compile:acceptance_tests && npm run test:acceptance:_run -- --grep=$MOCHA_GREP",
    "test:unit:_run": "mocha --recursive --reporter spec --exit $@ test/unit/js",
    "test:unit": "npm run compile:app && npm run compile:unit_tests && npm run test:unit:_run -- --grep=$MOCHA_GREP",
    "compile:unit_tests": "[ ! -e test/unit/coffee ] &&  echo 'No unit tests to compile' || coffee -o test/unit/js -c test/unit/coffee",
    "compile:acceptance_tests": "[ ! -e test/acceptance/coffee ] && echo 'No acceptance tests to compile' || coffee -o test/acceptance/js -c test/acceptance/coffee",
    "compile:all": "npm run compile:app && npm run compile:unit_tests && npm run compile:acceptance_tests && npm run compile:smoke_tests",
    "nodemon": "nodemon --config nodemon.json",
    "compile:smoke_tests": "[ ! -e test/smoke/coffee ] &&  echo 'No smoke tests to compile' || coffee -o test/smoke/js -c test/smoke/coffee"
  },
  "dependencies": {
    "async": "^2.5.0",
    "body-parser": "^1.19.0",
    "bunyan": "~0.22.1",
    "coffee-script": "~1.7.0",
    "express": "4.17.1",
    "lodash": "^4.17.13",
    "logger-sharelatex": "^1.9.1",
    "metrics-sharelatex": "^2.6.2",
<<<<<<< HEAD
    "mongojs": "^3.1.0",
    "redis-sharelatex": "^1.0.11",
    "request": "^2.88.2",
=======
    "mongojs": "^2.6.0",
    "redis-sharelatex": "^1.0.12",
    "request": "^2.47.0",
>>>>>>> 69369527
    "requestretry": "^4.1.0",
    "settings-sharelatex": "^1.1.0"
  },
  "devDependencies": {
    "chai": "^3.5.0",
    "chai-spies": "^0.7.1",
    "cluster-key-slot": "^1.0.5",
    "mocha": "^5.0.1",
    "sandboxed-module": "~0.2.0",
    "sinon": "~1.5.2",
    "timekeeper": "^2.0.0"
  }
}<|MERGE_RESOLUTION|>--- conflicted
+++ resolved
@@ -28,15 +28,9 @@
     "lodash": "^4.17.13",
     "logger-sharelatex": "^1.9.1",
     "metrics-sharelatex": "^2.6.2",
-<<<<<<< HEAD
     "mongojs": "^3.1.0",
-    "redis-sharelatex": "^1.0.11",
+    "redis-sharelatex": "^1.0.12",
     "request": "^2.88.2",
-=======
-    "mongojs": "^2.6.0",
-    "redis-sharelatex": "^1.0.12",
-    "request": "^2.47.0",
->>>>>>> 69369527
     "requestretry": "^4.1.0",
     "settings-sharelatex": "^1.1.0"
   },
