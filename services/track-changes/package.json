{
  "name": "history-sharelatex",
  "version": "0.1.4",
  "description": "An API for saving and compressing individual document updates into a browsable history",
  "repository": {
    "type": "git",
    "url": "https://github.com/sharelatex/track-changes-sharelatex.git"
  },
  "scripts": {
    "compile:app": "([ -e app/coffee ] && coffee -m $COFFEE_OPTIONS -o app/js -c app/coffee || echo 'No CoffeeScript folder to compile') && ( [ -e app.coffee ] && coffee -m $COFFEE_OPTIONS -c app.coffee || echo 'No CoffeeScript app to compile')",
    "start": "npm run compile:app && node $NODE_APP_OPTIONS app.js",
    "test:acceptance:_run": "AWS_SECRET_ACCESS_KEY=$AWS_SECRET_ACCESS_KEY AWS_BUCKET=$AWS_BUCKET AWS_ACCESS_KEY_ID=$AWS_ACCESS_KEY_ID mocha --recursive --reporter spec --timeout 30000 --exit $@ test/acceptance/js",
    "test:acceptance": "npm run compile:app && npm run compile:acceptance_tests && npm run test:acceptance:_run -- --grep=$MOCHA_GREP",
    "test:unit:_run": "mocha --recursive --reporter spec --exit $@ test/unit/js",
    "test:unit": "npm run compile:app && npm run compile:unit_tests && npm run test:unit:_run -- --grep=$MOCHA_GREP",
    "compile:unit_tests": "[ ! -e test/unit/coffee ] &&  echo 'No unit tests to compile' || coffee -o test/unit/js -c test/unit/coffee",
    "compile:acceptance_tests": "[ ! -e test/acceptance/coffee ] && echo 'No acceptance tests to compile' || coffee -o test/acceptance/js -c test/acceptance/coffee",
    "compile:all": "npm run compile:app && npm run compile:unit_tests && npm run compile:acceptance_tests && npm run compile:smoke_tests",
    "nodemon": "nodemon --config nodemon.json",
    "compile:smoke_tests": "[ ! -e test/smoke/coffee ] &&  echo 'No smoke tests to compile' || coffee -o test/smoke/js -c test/smoke/coffee"
  },
  "dependencies": {
    "JSONStream": "^1.0.4",
    "async": "~0.2.10",
    "aws-sdk": "^2.102.0",
    "bson": "^0.4.20",
    "byline": "^4.2.1",
    "cli": "^0.6.6",
    "express": "3.3.5",
    "heap": "^0.2.6",
    "line-reader": "^0.2.4",
    "logger-sharelatex": "^1.6.0",
    "metrics-sharelatex": "^2.1.1",
    "mongo-uri": "^0.1.2",
    "mongojs": "2.4.0",
    "redis": "~0.10.1",
    "redis-sharelatex": "^1.0.5",
    "request": "~2.33.0",
    "requestretry": "^1.12.0",
    "s3-streams": "^0.3.0",
    "settings-sharelatex": "^1.1.0",
    "underscore": "~1.7.0",
    "v8-profiler": "^5.6.5"
  },
  "devDependencies": {
    "bunyan": "~2.0.2",
    "chai": "~4.1.1",
<<<<<<< HEAD
    "memorystream": "0.3.1",
    "mocha": "^4.0.1",
=======
    "coffee-script": "^1.7.1",
    "sinon": "~3.2.1",
>>>>>>> 0b5f0bef
    "sandboxed-module": "~0.3.0",
    "sinon": "~3.2.1",
    "timekeeper": "0.0.4"
  }
}<|MERGE_RESOLUTION|>--- conflicted
+++ resolved
@@ -45,13 +45,9 @@
   "devDependencies": {
     "bunyan": "~2.0.2",
     "chai": "~4.1.1",
-<<<<<<< HEAD
     "memorystream": "0.3.1",
     "mocha": "^4.0.1",
-=======
     "coffee-script": "^1.7.1",
-    "sinon": "~3.2.1",
->>>>>>> 0b5f0bef
     "sandboxed-module": "~0.3.0",
     "sinon": "~3.2.1",
     "timekeeper": "0.0.4"
