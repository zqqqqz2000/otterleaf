--- conflicted
+++ resolved
@@ -1,30 +1,10 @@
 define [
 	"ide/editor/directives/aceEditor/auto-complete/SuggestionManager"
 	"ide/editor/directives/aceEditor/auto-complete/Snippets"
-<<<<<<< HEAD
-	"ace/autocomplete/util"
-	"ace/autocomplete"
-	"ace/range"
-	"ace/ext/language_tools"
-], (SuggestionManager, Snippets, Util, AutoComplete) ->
-	Range = require("ace/range").Range
-	Autocomplete = AutoComplete.Autocomplete
-
-	Util.retrievePrecedingIdentifier = (text, pos, regex) ->
-		currentLineOffset = 0
-		for i in [(pos-1)..0]
-			if text[i] == "\n"
-				currentLineOffset = i + 1
-				break
-		currentLine = text.slice(currentLineOffset, pos)
-		fragment = getLastCommandFragment(currentLine) or ""
-		return fragment
-=======
 	"ace/ace"
 	"ace/ext-language_tools"
 ], (SuggestionManager, Snippets, Ace) ->
 	Range = Ace.require("ace/range").Range
->>>>>>> a7cab5bf
 
 	getLastCommandFragment = (lineUpToCursor) ->
 		if m = lineUpToCursor.match(/(\\[^\\ ]+)$/)
