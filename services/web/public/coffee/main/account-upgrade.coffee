--- conflicted
+++ resolved
@@ -6,11 +6,8 @@
 		$scope.buttonClass = "btn-primary"
 
 		$scope.startFreeTrial = (source, couponCode) ->
-<<<<<<< HEAD
 			event_tracking.sendCountly "subscription-start-trial", { source }
-=======
-			event_tracking.sendCountly 'start-trial', { source }
->>>>>>> b2da63f5
+
 			w = window.open()
 			sixpack.convert "track-changes-discount", ->
 				sixpack.participate 'in-editor-free-trial-plan', ['student', 'collaborator'], (planName, rawResponse)->
