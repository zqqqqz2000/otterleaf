define [
	"base"
], (App) ->
	App.controller "FreeTrialModalController", ($scope, abTestManager, sixpack, event_tracking)->

		$scope.buttonClass = "btn-primary"

		$scope.startFreeTrial = (source, couponCode) ->
<<<<<<< HEAD
			w = window.open()

			switch source
				when "dropbox"
					sixpack.participate 'teaser-dropbox-text', ['default', 'dropbox-focused'], (variant) ->
						event_tracking.sendMB "subscription-start-trial", { source, variant }

				when "history"
					sixpack.participate 'teaser-history', ['default', 'focused'], (variant) ->
						event_tracking.sendMB "subscription-start-trial", { source, variant }

				else
					event_tracking.sendMB "subscription-start-trial", { source }

			sixpack.convert "track-changes-discount", ->
				sixpack.participate 'in-editor-free-trial-plan', ['student', 'collaborator'], (planName, rawResponse)->
					ga?('send', 'event', 'subscription-funnel', 'upgraded-free-trial', source)
					url = "/user/subscription/new?planCode=#{planName}_free_trial_7_days&ssp=#{planName == 'collaborator'}"
					if couponCode?
						url = "#{url}&cc=#{couponCode}"
					$scope.startedFreeTrial = true
					w.location = url
=======
			plan = 'collaborator_free_trial_7_days'

			w = window.open()
			go = () ->
				ga?('send', 'event', 'subscription-funnel', 'upgraded-free-trial', source)
				url = "/user/subscription/new?planCode=#{plan}&ssp=true"
				if couponCode?
					url = "#{url}&cc=#{couponCode}"
				$scope.startedFreeTrial = true
				event_tracking.sendMB "subscription-start-trial", { source, plan}
				w.location = url

			if $scope.shouldABTestPlans
				sixpack.participate 'plans-1610', ['default', 'heron', 'ibis'], (chosenVariation, rawResponse)->
					if chosenVariation in ['heron', 'ibis']
						plan = "collaborator_#{chosenVariation}"
					go()
			else
				go()
>>>>>>> 2029ec25
<|MERGE_RESOLUTION|>--- conflicted
+++ resolved
@@ -6,30 +6,6 @@
 		$scope.buttonClass = "btn-primary"
 
 		$scope.startFreeTrial = (source, couponCode) ->
-<<<<<<< HEAD
-			w = window.open()
-
-			switch source
-				when "dropbox"
-					sixpack.participate 'teaser-dropbox-text', ['default', 'dropbox-focused'], (variant) ->
-						event_tracking.sendMB "subscription-start-trial", { source, variant }
-
-				when "history"
-					sixpack.participate 'teaser-history', ['default', 'focused'], (variant) ->
-						event_tracking.sendMB "subscription-start-trial", { source, variant }
-
-				else
-					event_tracking.sendMB "subscription-start-trial", { source }
-
-			sixpack.convert "track-changes-discount", ->
-				sixpack.participate 'in-editor-free-trial-plan', ['student', 'collaborator'], (planName, rawResponse)->
-					ga?('send', 'event', 'subscription-funnel', 'upgraded-free-trial', source)
-					url = "/user/subscription/new?planCode=#{planName}_free_trial_7_days&ssp=#{planName == 'collaborator'}"
-					if couponCode?
-						url = "#{url}&cc=#{couponCode}"
-					$scope.startedFreeTrial = true
-					w.location = url
-=======
 			plan = 'collaborator_free_trial_7_days'
 
 			w = window.open()
@@ -39,7 +15,19 @@
 				if couponCode?
 					url = "#{url}&cc=#{couponCode}"
 				$scope.startedFreeTrial = true
-				event_tracking.sendMB "subscription-start-trial", { source, plan}
+
+				switch source
+					when "dropbox"
+						sixpack.participate 'teaser-dropbox-text', ['default', 'dropbox-focused'], (variant) ->
+							event_tracking.sendMB "subscription-start-trial", { source, plan, variant }
+
+					when "history"
+						sixpack.participate 'teaser-history', ['default', 'focused'], (variant) ->
+							event_tracking.sendMB "subscription-start-trial", { source, plan, variant }
+
+					else
+						event_tracking.sendMB "subscription-start-trial", { source, plan }
+				
 				w.location = url
 
 			if $scope.shouldABTestPlans
@@ -48,5 +36,4 @@
 						plan = "collaborator_#{chosenVariation}"
 					go()
 			else
-				go()
->>>>>>> 2029ec25
+				go()