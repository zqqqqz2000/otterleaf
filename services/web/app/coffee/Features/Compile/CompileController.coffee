Metrics = require "../../infrastructure/Metrics"
Project = require("../../models/Project").Project
CompileManager = require("./CompileManager")
ClsiManager = require("./ClsiManager")
logger  = require "logger-sharelatex"
request = require "request"
Settings = require "settings-sharelatex"
AuthenticationController = require "../Authentication/AuthenticationController"
UserGetter = require "../User/UserGetter"
RateLimiter = require("../../infrastructure/RateLimiter")
ClsiCookieManager = require("./ClsiCookieManager")
Path = require("path")

module.exports = CompileController =
	compile: (req, res, next = (error) ->) ->
		res.setTimeout(5 * 60 * 1000)
		project_id = req.params.Project_id
		isAutoCompile = !!req.query?.auto_compile
		AuthenticationController.getLoggedInUserId req, (error, user_id) ->
			return next(error) if error?
			options = {
				isAutoCompile: isAutoCompile
			}
			if req.body?.rootDoc_id?
				options.rootDoc_id = req.body.rootDoc_id
			else if req.body?.settingsOverride?.rootDoc_id? # Can be removed after deploy
				options.rootDoc_id = req.body.settingsOverride.rootDoc_id
			if req.body?.compiler
				options.compiler = req.body.compiler
			if req.body?.draft
				options.draft = req.body.draft
<<<<<<< HEAD
			logger.log {options, project_id}, "got compile request"
			CompileManager.compile project_id, user_id, options, (error, status, outputFiles, clsiServerId, limits, validationProblems) ->
=======
			if req.query?.isolated is "true"
				options.isolated = true
			logger.log {options:options, project_id:project_id, user_id:user_id}, "got compile request"
			CompileManager.compile project_id, user_id, options, (error, status, outputFiles, clsiServerId, limits) ->
>>>>>>> e6dcce21
				return next(error) if error?
				res.contentType("application/json")
				res.status(200).send JSON.stringify {
					status: status
					outputFiles: outputFiles
					compileGroup: limits?.compileGroup
					clsiServerId:clsiServerId
					validationProblems:validationProblems
				}

	_compileAsUser: (req, callback) ->
		isolated = req.query?.isolated is "true"
		if isolated
			AuthenticationController.getLoggedInUserId req, callback
		else
			callback()

	downloadPdf: (req, res, next = (error) ->)->
		Metrics.inc "pdf-downloads"
		project_id = req.params.Project_id
		isPdfjsPartialDownload = req.query?.pdfng
		rateLimit = (callback)->
			if isPdfjsPartialDownload
				callback null, true
			else
				rateLimitOpts =
					endpointName: "full-pdf-download"
					throttle: 1000
					subjectName : req.ip
					timeInterval : 60 * 60
				RateLimiter.addCount rateLimitOpts, callback

		Project.findById project_id, {name: 1}, (err, project)->
			res.contentType("application/pdf")
			if !!req.query.popupDownload
				logger.log project_id: project_id, "download pdf as popup download"
				res.header('Content-Disposition', "attachment; filename=#{project.getSafeProjectName()}.pdf")
			else
				logger.log project_id: project_id, "download pdf to embed in browser"
				res.header('Content-Disposition', "filename=#{project.getSafeProjectName()}.pdf")

			rateLimit (err, canContinue)->
				if err?
					logger.err err:err, "error checking rate limit for pdf download"
					return res.send 500
				else if !canContinue
					logger.log project_id:project_id, ip:req.ip, "rate limit hit downloading pdf"
					res.send 500
				else
					CompileController.proxyToClsi(project_id, "/project/#{project_id}/output/output.pdf", req, res, next)

	deleteAuxFiles: (req, res, next) ->
		project_id = req.params.Project_id
		CompileController._compileAsUser req, (error, user_id) ->
			return next(error) if error?
			CompileManager.deleteAuxFiles project_id, user_id, (error) ->
				return next(error) if error?
				res.sendStatus(200)

	compileAndDownloadPdf: (req, res, next)->
		project_id = req.params.project_id
		CompileController._compileAsUser req, (error, user_id) ->
			return next(error) if error?
			CompileManager.compile project_id, user_id, {}, (err)->
				if err?
					logger.err err:err, project_id:project_id, "something went wrong compile and downloading pdf"
					res.sendStatus 500
				url = "/project/#{project_id}/output/output.pdf"
				CompileController.proxyToClsi project_id, user_id, url, req, res, next

	getFileFromClsi: (req, res, next = (error) ->) ->
		project_id = req.params.Project_id
		build_id = req.params.build_id
		user_id = req.params.user_id
		if user_id? and build_id?
			url = "/project/#{project_id}/user/#{user_id}/build/#{build_id}/output/#{req.params.file}"
		else if build_id?
			url = "/project/#{project_id}/build/#{build_id}/output/#{req.params.file}"
		else
			url = "/project/#{project_id}/output/#{req.params.file}"
		CompileController.proxyToClsi(project_id, url, req, res, next)

	_getUrl: (project_id, user_id, action) ->
		path = "/project/#{project_id}"
		path += "/user/#{user_id}" if user_id?
		return "#{path}/#{action}"

	proxySyncPdf: (req, res, next = (error) ->) ->
		project_id = req.params.Project_id
		{page, h, v} = req.query
		if not page?.match(/^\d+$/)
			return next(new Error("invalid page parameter"))
		if not h?.match(/^\d+\.\d+$/)
			return next(new Error("invalid h parameter"))
		if not v?.match(/^\d+\.\d+$/)
			return next(new Error("invalid v parameter"))
		url = CompileController._getUrl(project_id, user_id, "sync/pdf")
		destination = {url: url, qs: {page, h, v}}
		# whether this request is going to a per-user container
		CompileController._compileAsUser req, (error, user_id) ->
			return next(error) if error?
			CompileController.proxyToClsi(project_id, destination, req, res, next)

	proxySyncCode: (req, res, next = (error) ->) ->
		project_id = req.params.Project_id
		{file, line, column} = req.query
		if not file? or Path.resolve("/", file) isnt "/#{file}"
			return next(new Error("invalid file parameter"))
		if not line?.match(/^\d+$/)
			return next(new Error("invalid line parameter"))
		if not column?.match(/^\d+$/)
			return next(new Error("invalid column parameter"))
		url = CompileController._getUrl(project_id, user_id, "sync/code")
		destination = {url:url, qs: {file, line, column}}
		CompileController._compileAsUser req, (error, user_id) ->
			return next(error) if error?
			CompileController.proxyToClsi(project_id, destination, req, res, next)

	proxyToClsi: (project_id, url, req, res, next = (error) ->) ->
		if req.query?.compileGroup
			CompileController.proxyToClsiWithLimits(project_id, url, {compileGroup: req.query.compileGroup}, req, res, next)
		else
			CompileManager.getProjectCompileLimits project_id, (error, limits) ->
				return next(error) if error?
				CompileController.proxyToClsiWithLimits(project_id, url, limits, req, res, next)

	proxyToClsiWithLimits: (project_id, url, limits, req, res, next = (error) ->) ->
		ClsiCookieManager.getCookieJar project_id, (err, jar)->
			if err?
				logger.err err:err, "error getting cookie jar for clsi request"
				return callback(err)
			# expand any url parameter passed in as {url:..., qs:...}
			if typeof url is "object"
				{url, qs} = url
			compilerUrl = Settings.apis.clsi.url
			url = "#{compilerUrl}#{url}"
			logger.log url: url, "proxying to CLSI"
			oneMinute = 60 * 1000
			# the base request
			options = { url: url, method: req.method, timeout: oneMinute, jar : jar }
			# add any provided query string
			options.qs = qs if qs?
			# if we have a build parameter, pass it through to the clsi
			if req.query?.pdfng && req.query?.build? # only for new pdf viewer
				options.qs ?= {}
				options.qs.build = req.query.build
			# if we are byte serving pdfs, pass through If-* and Range headers
			# do not send any others, there's a proxying loop if Host: is passed!
			if req.query?.pdfng
				newHeaders = {}
				for h, v of req.headers
					newHeaders[h] = req.headers[h] if h.match /^(If-|Range)/i
				options.headers = newHeaders
			proxy = request(options)
			proxy.pipe(res)
			proxy.on "error", (error) ->
				logger.warn err: error, url: url, "CLSI proxy error"

	wordCount: (req, res, next) ->
		project_id = req.params.Project_id
		file   = req.query.file || false
		CompileController._compileAsUser req, (error, user_id) ->
			return next(error) if error?
			CompileManager.wordCount project_id, user_id, file, (error, body) ->
				return next(error) if error?
				res.contentType("application/json")
				res.send body<|MERGE_RESOLUTION|>--- conflicted
+++ resolved
@@ -29,15 +29,10 @@
 				options.compiler = req.body.compiler
 			if req.body?.draft
 				options.draft = req.body.draft
-<<<<<<< HEAD
-			logger.log {options, project_id}, "got compile request"
-			CompileManager.compile project_id, user_id, options, (error, status, outputFiles, clsiServerId, limits, validationProblems) ->
-=======
 			if req.query?.isolated is "true"
 				options.isolated = true
 			logger.log {options:options, project_id:project_id, user_id:user_id}, "got compile request"
-			CompileManager.compile project_id, user_id, options, (error, status, outputFiles, clsiServerId, limits) ->
->>>>>>> e6dcce21
+			CompileManager.compile project_id, user_id, options, (error, status, outputFiles, clsiServerId, limits, validationProblems) ->
 				return next(error) if error?
 				res.contentType("application/json")
 				res.status(200).send JSON.stringify {
