--- conflicted
+++ resolved
@@ -100,19 +100,6 @@
 	subject: _.template "<%= project.name.slice(0, 40) %> - shared by <%= owner.email %>"
 	layout: BaseWithHeaderEmailLayout
 	type:"notification"
-<<<<<<< HEAD
-	compiledTemplate: _.template """
-<p>Hi, <%= owner.email %> wants to share <a href="<%= inviteUrl %>">'<%= project.name %>'</a> with you</p>
-<center>
-			<a style="text-decoration: none; width: 200px; background-color: #a93629; border: 1px solid #e24b3b; border-radius: 3px; padding: 15px; margin: 24px; display: block;" href="<%= inviteUrl %>" style="text-decoration:none" target="_blank">
-				<span style= "font-size:16px;font-family:Helvetica,Arial;font-weight:400;color:#fff;white-space:nowrap;display:block; text-align:center">
-					View Project
-				</span>
-			</a>
-</center>
-<p> Thank you</p>
-<p> <a href="<%= siteUrl %>">#{settings.appName}</a></p>
-=======
 	plainTextTemplate: _.template """
 Hi, <%= owner.email %> wants to share '<%= project.name %>' with you.
 
@@ -121,7 +108,6 @@
 Thank you
 
 #{settings.appName} - <%= siteUrl %>
->>>>>>> 2813b16e
 """
 	compiledTemplate: (opts) -> 
 		SingleCTAEmailBody({
