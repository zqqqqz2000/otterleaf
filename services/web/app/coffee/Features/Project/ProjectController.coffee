async = require("async")
logger = require("logger-sharelatex")
projectDeleter = require("./ProjectDeleter")
projectDuplicator = require("./ProjectDuplicator")
projectCreationHandler = require("./ProjectCreationHandler")
editorController = require("../Editor/EditorController")
metrics = require('metrics-sharelatex')
User = require('../../models/User').User
TagsHandler = require("../Tags/TagsHandler")
SubscriptionLocator = require("../Subscription/SubscriptionLocator")
NotificationsHandler = require("../Notifications/NotificationsHandler")
LimitationsManager = require("../Subscription/LimitationsManager")
underscore = require("underscore")
Settings = require("settings-sharelatex")
AuthorizationManager = require("../Authorization/AuthorizationManager")
fs = require "fs"
InactiveProjectManager = require("../InactiveData/InactiveProjectManager")
ProjectUpdateHandler = require("./ProjectUpdateHandler")
ProjectGetter = require("./ProjectGetter")
PrivilegeLevels = require("../Authorization/PrivilegeLevels")
AuthenticationController = require("../Authentication/AuthenticationController")
PackageVersions = require("../../infrastructure/PackageVersions")
AnalyticsManager = require "../Analytics/AnalyticsManager"
Sources = require "../Authorization/Sources"
TokenAccessHandler = require '../TokenAccess/TokenAccessHandler'
CollaboratorsHandler = require '../Collaborators/CollaboratorsHandler'
crypto = require 'crypto'

module.exports = ProjectController =

<<<<<<< HEAD
	_isInPercentageRollout: (rolloutName, objectId, percentage) ->
		if Settings.bypassPercentageRollouts = true
=======
	_isInPercentageRollout: (objectId, percentage) ->
		if Settings.bypassPercentageRollouts == true
>>>>>>> 03240090
			return true
		data = "#{rolloutName}:#{objectId.toString()}"
		md5hash = crypto.createHash('md5').update(data).digest('hex')
		counter = parseInt(md5hash.slice(26, 32), 16)
		return (counter % 100) < percentage

	updateProjectSettings: (req, res, next) ->
		project_id = req.params.Project_id

		jobs = []

		if req.body.compiler?
			jobs.push (callback) ->
				editorController.setCompiler project_id, req.body.compiler, callback

		if req.body.name?
			jobs.push (callback) ->
				editorController.renameProject project_id, req.body.name, callback

		if req.body.spellCheckLanguage?
			jobs.push (callback) ->
				editorController.setSpellCheckLanguage project_id, req.body.spellCheckLanguage, callback

		if req.body.rootDocId?
			jobs.push (callback) ->
				editorController.setRootDoc project_id, req.body.rootDocId, callback

		async.series jobs, (error) ->
			return next(error) if error?
			res.sendStatus(204)

	updateProjectAdminSettings: (req, res, next) ->
		project_id = req.params.Project_id

		jobs = []
		if req.body.publicAccessLevel?
			jobs.push (callback) ->
				editorController.setPublicAccessLevel project_id, req.body.publicAccessLevel, callback

		async.series jobs, (error) ->
			return next(error) if error?
			res.sendStatus(204)

	deleteProject: (req, res) ->
		project_id = req.params.Project_id
		forever    = req.query?.forever?
		logger.log project_id: project_id, forever: forever, "received request to archive project"

		if forever
			doDelete = projectDeleter.deleteProject
		else
			doDelete = projectDeleter.archiveProject

		doDelete project_id, (err)->
			if err?
				res.sendStatus 500
			else
				res.sendStatus 200

	restoreProject: (req, res) ->
		project_id = req.params.Project_id
		logger.log project_id:project_id, "received request to restore project"
		projectDeleter.restoreProject project_id, (err)->
			if err?
				res.sendStatus 500
			else
				res.sendStatus 200

	cloneProject: (req, res, next)->
		metrics.inc "cloned-project"
		project_id = req.params.Project_id
		projectName = req.body.projectName
		logger.log project_id:project_id, projectName:projectName, "cloning project"
		if !AuthenticationController.isUserLoggedIn(req)
			return res.send redir:"/register"
		currentUser = AuthenticationController.getSessionUser(req)
		projectDuplicator.duplicate currentUser, project_id, projectName, (err, project)->
			if err?
				logger.error err:err, project_id: project_id, user_id: currentUser._id, "error cloning project"
				return next(err)
			res.send(project_id:project._id)


	newProject: (req, res, next)->
		user_id = AuthenticationController.getLoggedInUserId(req)
		projectName = req.body.projectName?.trim()
		template = req.body.template
		logger.log user: user_id, projectType: template, name: projectName, "creating project"
		async.waterfall [
			(cb)->
				if template == 'example'
					projectCreationHandler.createExampleProject user_id, projectName, cb
				else
					projectCreationHandler.createBasicProject user_id, projectName, cb
		], (err, project)->
			return next(err) if err?
			logger.log project: project, user: user_id, name: projectName, templateType: template, "created project"
			res.send {project_id:project._id}


	renameProject: (req, res, next)->
		project_id = req.params.Project_id
		newName = req.body.newProjectName
		editorController.renameProject project_id, newName, (err)->
			return next(err) if err?
			res.sendStatus 200

	projectListPage: (req, res, next)->
		timer = new metrics.Timer("project-list")
		user_id = AuthenticationController.getLoggedInUserId(req)
		currentUser = AuthenticationController.getSessionUser(req)
		async.parallel {
			tags: (cb)->
				TagsHandler.getAllTags user_id, cb
			notifications: (cb)->
				NotificationsHandler.getUserNotifications user_id, cb
			projects: (cb)->
				ProjectGetter.findAllUsersProjects user_id, 'name lastUpdated publicAccesLevel archived owner_ref tokens', cb
			hasSubscription: (cb)->
				LimitationsManager.userHasSubscriptionOrIsGroupMember currentUser, cb
			user: (cb) ->
				User.findById user_id, "featureSwitches", cb
			}, (err, results)->
				if err?
					logger.err err:err, "error getting data for project list page"
					return next(err)
				logger.log results:results, user_id:user_id, "rendering project list"
				tags = results.tags[0]
				notifications = require("underscore").map results.notifications, (notification)->
					notification.html = req.i18n.translate(notification.templateKey, notification.messageOpts)
					return notification
				projects = ProjectController._buildProjectList results.projects
				user = results.user
				ProjectController._injectProjectOwners projects, (error, projects) ->
					return next(error) if error?
					viewModel = {
						title:'your_projects'
						priority_title: true
						projects: projects
						tags: tags
						notifications: notifications or []
						user: user
						hasSubscription: results.hasSubscription[0]
					}

					if Settings?.algolia?.app_id? and Settings?.algolia?.read_only_api_key?
						viewModel.showUserDetailsArea = true
						viewModel.algolia_api_key = Settings.algolia.read_only_api_key
						viewModel.algolia_app_id = Settings.algolia.app_id
					else
						viewModel.showUserDetailsArea = false

					res.render 'project/list', viewModel
					timer.done()


	loadEditor: (req, res, next)->
		timer = new metrics.Timer("load-editor")
		if !Settings.editorIsOpen
			return res.render("general/closed", {title:"updating_site"})

		if AuthenticationController.isUserLoggedIn(req)
			user_id = AuthenticationController.getLoggedInUserId(req)
			anonymous = false
		else
			anonymous = true
			user_id = null

		project_id = req.params.Project_id
		logger.log project_id:project_id, anonymous:anonymous, user_id:user_id, "loading editor"

		async.parallel {
			project: (cb)->
				ProjectGetter.getProject(
					project_id,
					{ name: 1, lastUpdated: 1, track_changes: 1, owner_ref: 1 },
					cb
				)
			user: (cb)->
				if !user_id?
					cb null, defaultSettingsForAnonymousUser(user_id)
				else
					User.findById user_id, (err, user)->
						logger.log project_id:project_id, user_id:user_id, "got user"
						cb err, user
			subscription: (cb)->
				if !user_id?
					return cb()
				SubscriptionLocator.getUsersSubscription user_id, cb
			activate: (cb)->
				InactiveProjectManager.reactivateProjectIfRequired project_id, cb
			markAsOpened: (cb)->
				#don't need to wait for this to complete
				ProjectUpdateHandler.markAsOpened project_id, ->
				cb()
			showTrackChangesOnboarding: (cb) ->
				cb = underscore.once(cb)
				if !user_id?
					return cb()
				timestamp = user_id.toString().substring(0,8)
				userSignupDate = new Date( parseInt( timestamp, 16 ) * 1000 )
				if userSignupDate > new Date("2017-03-09") # 8th March
					# Don't show for users who registered after it was released
					return cb(null, false)
				timeout = setTimeout cb, 500
				AnalyticsManager.getLastOccurance user_id, "shown-track-changes-onboarding-2", (error, event) ->
					clearTimeout timeout
					if error?
						return cb(null, false)
					else if event?
						return cb(null, false)
					else
						logger.log { user_id, event }, "track changes onboarding not shown yet to this user"
						return cb(null, true)
			showPerUserTCNotice: (cb) ->
				cb = underscore.once(cb)
				if !user_id?
					return cb()
				timestamp = user_id.toString().substring(0,8)
				userSignupDate = new Date( parseInt( timestamp, 16 ) * 1000 )
				if userSignupDate > new Date("2017-08-09")
					# Don't show for users who registered after it was released
					return cb(null, false)
				timeout = setTimeout cb, 500
				AnalyticsManager.getLastOccurance user_id, "shown-per-user-tc-notice", (error, event) ->
					clearTimeout timeout
					if error?
						return cb(null, false)
					else if event?
						return cb(null, false)
					else
						logger.log { user_id, event }, "per user track changes notice not shown yet to this user"
						return cb(null, true)
			isTokenMember: (cb) ->
				cb = underscore.once(cb)
				if !user_id?
					return cb()
				CollaboratorsHandler.userIsTokenMember user_id, project_id, cb
			showAutoCompileOnboarding: (cb) ->
				cb = underscore.once(cb)
				if !user_id?
					return cb()

				# Extract data from user's ObjectId
				timestamp = parseInt(user_id.toString().substring(0, 8), 16)

				rolloutPercentage = 60 # Percentage of users to roll out to
				if !ProjectController._isInPercentageRollout('autocompile', user_id, rolloutPercentage)
					# Don't show if user is not part of roll out
					return cb(null, { enabled: false, showOnboarding: false })
				userSignupDate = new Date(timestamp * 1000)
				if userSignupDate > new Date("2017-10-16")
					# Don't show for users who registered after it was released
					return cb(null, { enabled: true, showOnboarding: false })
				timeout = setTimeout cb, 500
				AnalyticsManager.getLastOccurance user_id, "shown-autocompile-onboarding", (error, event) ->
					clearTimeout timeout
					if error?
						return cb(null, { enabled: true, showOnboarding: false })
					else if event?
						return cb(null, { enabled: true, showOnboarding: false })
					else
						logger.log { user_id, event }, "autocompile onboarding not shown yet to this user"
						return cb(null, { enabled: true, showOnboarding: true })
		}, (err, results)->
			if err?
				logger.err err:err, "error getting details for project page"
				return next err
			project = results.project
			user = results.user
			subscription = results.subscription
			{ showTrackChangesOnboarding, showPerUserTCNotice, showAutoCompileOnboarding } = results

			daysSinceLastUpdated =  (new Date() - project.lastUpdated) / 86400000
			logger.log project_id:project_id, daysSinceLastUpdated:daysSinceLastUpdated, "got db results for loading editor"

			token = TokenAccessHandler.getRequestToken(req, project_id)
			isTokenMember = results.isTokenMember
			enableTokenAccessUI = ProjectController._isInPercentageRollout(
				'linksharing',
				project.owner_ref,
				0
			)
			AuthorizationManager.getPrivilegeLevelForProject user_id, project_id, token, (error, privilegeLevel)->
				return next(error) if error?
				if !privilegeLevel? or privilegeLevel == PrivilegeLevels.NONE
					return res.sendStatus 401

				if subscription? and subscription.freeTrial? and subscription.freeTrial.expiresAt?
					allowedFreeTrial = !!subscription.freeTrial.allowed || true

				logger.log project_id:project_id, "rendering editor page"
				res.render 'project/editor',
					title:  project.name
					priority_title: true
					bodyClasses: ["editor"]
					project_id : project._id
					user : {
						id    : user_id
						email : user.email
						first_name : user.first_name
						last_name  : user.last_name
						referal_id : user.referal_id
						signUpDate : user.signUpDate
						subscription :
							freeTrial: {allowed: allowedFreeTrial}
						featureSwitches: user.featureSwitches
						features: user.features
						refProviders: user.refProviders
						betaProgram: user.betaProgram
					}
					userSettings: {
						mode  : user.ace.mode
						theme : user.ace.theme
						fontSize : user.ace.fontSize
						autoComplete: user.ace.autoComplete
						autoPairDelimiters: user.ace.autoPairDelimiters
						pdfViewer : user.ace.pdfViewer
						syntaxValidation: user.ace.syntaxValidation
					}
					trackChangesState: project.track_changes
					showTrackChangesOnboarding: !!showTrackChangesOnboarding
					showPerUserTCNotice: !!showPerUserTCNotice
					autoCompileEnabled: !!showAutoCompileOnboarding?.enabled
					showAutoCompileOnboarding: !!showAutoCompileOnboarding?.showOnboarding
					privilegeLevel: privilegeLevel
					chatUrl: Settings.apis.chat.url
					anonymous: anonymous
					anonymousAccessToken: req._anonymousAccessToken
					isTokenMember: isTokenMember
					languages: Settings.languages
					themes: THEME_LIST
					maxDocLength: Settings.max_doc_length
					enableTokenAccessUI: enableTokenAccessUI
				timer.done()

	_buildProjectList: (allProjects)->
		{owned, readAndWrite, readOnly, tokenReadAndWrite, tokenReadOnly} = allProjects
		projects = []
		for project in owned
			projects.push ProjectController._buildProjectViewModel(project, "owner", Sources.OWNER)
		# Invite-access
		for project in readAndWrite
			projects.push ProjectController._buildProjectViewModel(project, "readWrite", Sources.INVITE)
		for project in readOnly
			projects.push ProjectController._buildProjectViewModel(project, "readOnly", Sources.INVITE)
		# Token-access
		#   Only add these projects if they're not already present, this gives us cascading access
		#   from 'owner' => 'token-read-only'
		for project in tokenReadAndWrite
			if projects.filter((p) -> p.id.toString() == project._id.toString()).length == 0
				projects.push ProjectController._buildProjectViewModel(project, "readAndWrite", Sources.TOKEN)
		for project in tokenReadOnly
			if projects.filter((p) -> p.id.toString() == project._id.toString()).length == 0
				projects.push ProjectController._buildProjectViewModel(project, "readOnly", Sources.TOKEN)

		return projects

	_buildProjectViewModel: (project, accessLevel, source) ->
		TokenAccessHandler.protectTokens(project, accessLevel)
		model = {
			id: project._id
			name: project.name
			lastUpdated: project.lastUpdated
			publicAccessLevel: project.publicAccesLevel
			accessLevel: accessLevel
			source: source
			archived: !!project.archived
			owner_ref: project.owner_ref
			tokens: project.tokens
		}
		return model

	_injectProjectOwners: (projects, callback = (error, projects) ->) ->
		users = {}
		for project in projects
			if project.owner_ref?
				users[project.owner_ref.toString()] = true

		jobs = []
		for user_id, _ of users
			do (user_id) ->
				jobs.push (callback) ->
					User.findById user_id, "first_name last_name", (error, user) ->
						return callback(error) if error?
						users[user_id] = user
						callback()

		async.series jobs, (error) ->
			for project in projects
				if project.owner_ref?
					project.owner = users[project.owner_ref.toString()]
			callback null, projects

defaultSettingsForAnonymousUser = (user_id)->
	id : user_id
	ace:
		mode:'none'
		theme:'textmate'
		fontSize: '12'
		autoComplete: true
		spellCheckLanguage: ""
		pdfViewer: ""
		syntaxValidation: true
	subscription:
		freeTrial:
			allowed: true
	featureSwitches:
		github: false

THEME_LIST = []
do generateThemeList = () ->
	files = fs.readdirSync __dirname + '/../../../../public/js/' + PackageVersions.lib('ace')
	for file in files
		if file.slice(-2) == "js" and file.match(/^theme-/)
			cleanName = file.slice(0,-3).slice(6)
			THEME_LIST.push cleanName<|MERGE_RESOLUTION|>--- conflicted
+++ resolved
@@ -28,13 +28,8 @@
 
 module.exports = ProjectController =
 
-<<<<<<< HEAD
 	_isInPercentageRollout: (rolloutName, objectId, percentage) ->
-		if Settings.bypassPercentageRollouts = true
-=======
-	_isInPercentageRollout: (objectId, percentage) ->
 		if Settings.bypassPercentageRollouts == true
->>>>>>> 03240090
 			return true
 		data = "#{rolloutName}:#{objectId.toString()}"
 		md5hash = crypto.createHash('md5').update(data).digest('hex')
