--- conflicted
+++ resolved
@@ -119,38 +119,19 @@
 			shutdownCleanly(signal)
 		, 10000
 
-<<<<<<< HEAD
-shutDownInProgress = false
+Settings.shutDownInProgress = false
 if Settings.shutdownDrainTimeWindow?
 	Settings.forceDrainMsDelay = parseInt(Settings.shutdownDrainTimeWindow, 10)
 	logger.log shutdownDrainTimeWindow: Settings.shutdownDrainTimeWindow,"shutdownDrainTimeWindow enabled"
-=======
-forceDrain = ->
-	logger.log {delay_ms:Settings.forceDrainMsDelay}, "starting force drain after timeout"
-	setTimeout ()-> 
-		logger.log "starting drain"
-		DrainManager.startDrain(io, 4)
-	, Settings.forceDrainMsDelay
-
-Settings.shutDownInProgress = false
-if Settings.forceDrainMsDelay?
-	Settings.forceDrainMsDelay = parseInt(Settings.forceDrainMsDelay, 10)
-	logger.log forceDrainMsDelay: Settings.forceDrainMsDelay,"forceDrainMsDelay enabled"
->>>>>>> 20d44212
 	for signal in ['SIGINT', 'SIGHUP', 'SIGQUIT', 'SIGUSR1', 'SIGUSR2', 'SIGTERM', 'SIGABRT']
 		process.on signal, ->
 			if Settings.shutDownInProgress
 				logger.log signal: signal, "shutdown already in progress, ignoring signal"
 				return
 			else
-<<<<<<< HEAD
-				shutDownInProgress = true
+				Settings.shutDownInProgress = true
 				logger.log signal: signal, "received interrupt, starting drain over #{Settings.shutdownDrainTimeWindow} mins"
 				DrainManager.startDrainTimeWindow(io, Settings.shutdownDrainTimeWindow)
-=======
-				Settings.shutDownInProgress = true
-				logger.log signal: signal, "received interrupt, cleaning up"
->>>>>>> 20d44212
 				shutdownCleanly(signal)
 
 
