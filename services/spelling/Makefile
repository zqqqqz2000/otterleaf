# This file was auto-generated, do not edit it directly.
# Instead run bin/update_build_scripts from
# https://github.com/sharelatex/sharelatex-dev-environment
<<<<<<< HEAD
# Version: 1.1.11
=======
# Version: 1.1.12
>>>>>>> b38b5989

BUILD_NUMBER ?= local
BRANCH_NAME ?= $(shell git rev-parse --abbrev-ref HEAD)
PROJECT_NAME = spelling
DOCKER_COMPOSE_FLAGS ?= -f docker-compose.yml
DOCKER_COMPOSE := BUILD_NUMBER=$(BUILD_NUMBER) \
	BRANCH_NAME=$(BRANCH_NAME) \
	PROJECT_NAME=$(PROJECT_NAME) \
	MOCHA_GREP=${MOCHA_GREP} \
	docker-compose ${DOCKER_COMPOSE_FLAGS}

clean:
	docker rmi ci/$(PROJECT_NAME):$(BRANCH_NAME)-$(BUILD_NUMBER)
	docker rmi gcr.io/overleaf-ops/$(PROJECT_NAME):$(BRANCH_NAME)-$(BUILD_NUMBER)
	rm -f app.js
	rm -rf app/js
	rm -rf test/unit/js
	rm -rf test/acceptance/js

test: test_unit test_acceptance

test_unit:
	@[ ! -d test/unit ] && echo "spelling has no unit tests" || $(DOCKER_COMPOSE) run --rm test_unit

test_acceptance: test_clean test_acceptance_pre_run # clear the database before each acceptance test run
	@[ ! -d test/acceptance ] && echo "spelling has no acceptance tests" || $(DOCKER_COMPOSE) run --rm test_acceptance

test_clean:
	$(DOCKER_COMPOSE) down -v -t 0

test_acceptance_pre_run:
	@[ ! -f test/acceptance/scripts/pre-run ] && echo "spelling has no pre acceptance tests task" || $(DOCKER_COMPOSE) run --rm test_acceptance test/acceptance/scripts/pre-run
build:
	docker build --pull --tag ci/$(PROJECT_NAME):$(BRANCH_NAME)-$(BUILD_NUMBER) \
		--tag gcr.io/overleaf-ops/$(PROJECT_NAME):$(BRANCH_NAME)-$(BUILD_NUMBER) \
		.

tar:
	$(DOCKER_COMPOSE) up tar

publish:

	docker push $(DOCKER_REPO)/$(PROJECT_NAME):$(BRANCH_NAME)-$(BUILD_NUMBER)

.PHONY: clean test test_unit test_acceptance test_clean build publish<|MERGE_RESOLUTION|>--- conflicted
+++ resolved
@@ -1,11 +1,7 @@
 # This file was auto-generated, do not edit it directly.
 # Instead run bin/update_build_scripts from
 # https://github.com/sharelatex/sharelatex-dev-environment
-<<<<<<< HEAD
-# Version: 1.1.11
-=======
 # Version: 1.1.12
->>>>>>> b38b5989
 
 BUILD_NUMBER ?= local
 BRANCH_NAME ?= $(shell git rev-parse --abbrev-ref HEAD)
