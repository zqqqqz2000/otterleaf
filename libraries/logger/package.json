{
  "name": "logger-sharelatex",
  "homepage": "www.sharelatex.com",
  "description": "A centralised logging system for ShareLaTeX",
  "repository": {
    "type": "git",
    "url": "http://github.com/sharelatex/logger-sharelatex.git"
  },
  "license": "AGPL-3.0-only",
  "version": "2.2.0",
  "scripts": {
<<<<<<< HEAD
    "test": "mocha --grep=$MOCHA_GREP test/**/*.js",
    "format": "prettier-eslint $PWD'**/*.js' --list-different",
    "format:fix": "prettier-eslint $PWD'**/*.js' --write",
=======
    "test": "mocha test/**/*.js",
    "format": "prettier-eslint $PWD'/**/*.js' --list-different",
    "format:fix": "prettier-eslint $PWD'/**/*.js' --write",
>>>>>>> 46818956
    "lint": "eslint -f unix ."
  },
  "dependencies": {
    "@google-cloud/logging-bunyan": "^3.0.0",
    "@overleaf/o-error": "^3.0.0",
    "bunyan": "^1.8.14",
    "node-fetch": "^2.6.0",
    "raven": "^2.6.4",
    "yn": "^4.0.0"
  },
  "devDependencies": {
    "chai": "^4.2.0",
    "eslint": "^7.3.1",
    "eslint-config-prettier": "^6.11.0",
    "eslint-config-standard": "^14.1.1",
    "eslint-plugin-chai-expect": "^2.1.0",
    "eslint-plugin-chai-friendly": "^0.6.0",
    "eslint-plugin-import": "^2.22.0",
    "eslint-plugin-mocha": "^7.0.1",
    "eslint-plugin-node": "^11.1.0",
    "eslint-plugin-promise": "^4.2.1",
    "eslint-plugin-standard": "^4.0.1",
    "mocha": "^8.0.1",
    "prettier": "^2.0.5",
    "prettier-eslint-cli": "^5.0.0",
    "sandboxed-module": "^2.0.4",
    "sinon": "^9.0.2",
    "sinon-chai": "^3.5.0"
  }
}<|MERGE_RESOLUTION|>--- conflicted
+++ resolved
@@ -9,15 +9,9 @@
   "license": "AGPL-3.0-only",
   "version": "2.2.0",
   "scripts": {
-<<<<<<< HEAD
     "test": "mocha --grep=$MOCHA_GREP test/**/*.js",
-    "format": "prettier-eslint $PWD'**/*.js' --list-different",
-    "format:fix": "prettier-eslint $PWD'**/*.js' --write",
-=======
-    "test": "mocha test/**/*.js",
     "format": "prettier-eslint $PWD'/**/*.js' --list-different",
     "format:fix": "prettier-eslint $PWD'/**/*.js' --write",
->>>>>>> 46818956
     "lint": "eslint -f unix ."
   },
   "dependencies": {
